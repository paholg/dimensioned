--- conflicted
+++ resolved
@@ -25,12 +25,8 @@
   default = ["std"]
   oibit = []
   spec = []
-<<<<<<< HEAD
-  test = ["quickcheck", "approx", "oibit", "spec", "serde", "serde_test", "rand"]
-=======
   std = []
-  test = [ "approx", "ci", "clapme", "quickcheck", "serde", "serde_test"]
->>>>>>> 57568a0e
+  test = [ "approx", "ci", "clapme", "quickcheck", "serde", "serde_test", "rand"]
 
 [dependencies]
   approx = { version = "0.1.1", optional = true, default-features = false }
