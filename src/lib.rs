/*!
Compile-time dimensional analysis for various unit systems using Rust's type system.

Its goal is to provide zero cost unit safety while requiring minimal effort from the programmer.

For a short introduction and some examples, check out the [readme on
GitHub](https://github.com/paholg/dimensioned).

# Use

The recommended way to import this crate is with the rename

```rust
extern crate dimensioned as dim;
```

and then either import the module for the unit system you will be using,

```rust
# extern crate dimensioned as dim;
# fn main() {
use dim::si;
let x = 3.0 * si::M;
# }
```

or import the constants and/or types that you care about,

```rust
# extern crate dimensioned as dim;
# fn main() {
use dim::si::{Meter, M, S};
let x: Meter<f64> = 3.0 * M;
let t = 2.0 * S;
# }
```

For clarity, all the examples contained herein will import unit system modules.


# How it works

When a unit system is created, say the SI system, a struct with two parameters is made; in this
case `SI<V, U>`. The first parameter, `V`, is for the value type -- it can be anything, and is the
value to which we are giving units. The second parameter, `U`, is where the magic happens. It
represents the units, and is a type-level array of type-level numbers. Now, these guys have some
pretty ugly type signatures, so I will express the array as the macro which maps to it, `tarr![]`,
and the type numbers as their aliases; `N1` for -1, `Z0` for 0, `P1` for 1, etc.

The SI system has seven base units, so that's how many elements the type array needs to have. The
order is the order in which the base units were defined, and the values of the type numbers are the
power to which each unit is raised. For example, the first three SI units, in order, are `Meter`,
`Kilogram`, `Second`, so the following aliases exist:

```rust
#[macro_use]
extern crate dimensioned as dim;
use dim::si::SI;
use dim::typenum::{P1, Z0, N1, N2};

type Meter<V>    = SI<V, tarr![P1, Z0, Z0, Z0, Z0, Z0, Z0]>;
type Kilogram<V> = SI<V, tarr![Z0, P1, Z0, Z0, Z0, Z0, Z0]>;
type Second<V>   = SI<V, tarr![Z0, Z0, P1, Z0, Z0, Z0, Z0]>;
type Newton<V>   = SI<V, tarr![P1, P1, N2, Z0, Z0, Z0, Z0]>;
// ...

fn main() {}
```

In addition to creating the unit system struct, `SI`, the type aliases, and constants for each,
various traits are implemented for the unit system. These include arithmetic operations, which work
as follows.

If you try to add a `Meter<f64>` to a `Second<f64>`, then you will get a compiler error because
they have different types and so addition is not defined. Multiplication, on the other hand, is
defined, and results in a normal multiplication of the value types, and the unit powers added.

So, multiplying `Meter<f64>` by `Second<f64>` gives `SI<f64, tarr![P1, Z0, P1, Z0, Z0, Z0,
Z0]>`.

## Example

```rust
extern crate dimensioned as dim;

use dim::si;

fn main() {
    let x = 3.0 * si::M;
    let t = 2.0 * si::S;
    assert_eq!("6 m*s", &format!("{}", x*t));
}
```

That's basically it. All of the dimensional safety comes from whether things typecheck, and from
performing type-level arithmetic, thanks to the [typenum](http://paholg.com/typenum/)
crate. Pretty much everything else is for ergonomics.

*/

#![doc(
    html_logo_url = "https://raw.githubusercontent.com/paholg/dimensioned/master/favicon.png",
    html_favicon_url = "https://raw.githubusercontent.com/paholg/dimensioned/master/favicon.png",
    html_root_url = "http://paholg.com/dimensioned"
)]
#![warn(missing_docs)]
#![allow(unknown_lints)]
#![allow(type_complexity, float_cmp, useless_attribute, doc_markdown)]
#![deny(clippy)]
#![cfg_attr(feature = "ci", deny(warnings))]
#![cfg_attr(not(feature = "std"), no_std)]
#![cfg_attr(not(feature = "std"), feature(core_intrinsics, extern_prelude))]
#![cfg_attr(feature = "oibit", feature(optin_builtin_traits))]
#![cfg_attr(feature = "spec", feature(specialization))]
#![cfg_attr(feature = "cargo-clippy", allow(
    // Don't think we'll ever be able to remove this.
    type_complexity,
    // Not great. See issue #52.
    transmute_ptr_to_ptr,
    // These are output from the build macros; if we could get output integers to include
    // underscores, we could remove it.
    unreadable_literal,
    // This is fine; we have constants defined as f32 and f64, so excessive precition for f32 is
    // good.
    excessive_precision,
))]

// Get a warning without this.
#[allow(unused_imports)]
#[macro_use]
pub extern crate generic_array;
#[cfg(feature = "approx")]
pub extern crate approx;
#[cfg(feature = "clapme")]
extern crate clapme;
#[cfg(feature = "std")]
extern crate core;
extern crate num_traits;
#[cfg(feature = "serde")]
pub extern crate serde;
#[cfg(feature = "serde_test")]
extern crate serde_test;
pub extern crate typenum;

// Macro debugging
// #![feature(trace_macros)]
// trace_macros!(true);

// Copied from typenum so that users don't have to import typenum for the make_units macro to work.
// Only change is the paths.
/// Construct a type-level array of type-level integers
///
/// # Example
/// ```rust
/// #[macro_use]
/// extern crate dimensioned as dim;
/// #[macro_use]
/// extern crate generic_array;
///
/// use dim::typenum::consts::*;
/// type TArr = tarr![P3, P2, N5, N8, P2];
///
/// fn main() {
///     use dim::array::ToGA;
///     let x = TArr::to_ga();
///     let y = arr![isize; 3, 2, -5, -8, 2];
///
///     assert_eq!(x, y);
/// }
/// ```
#[macro_export]
macro_rules! tarr {
    () => ( $crate::typenum::ATerm );
    ($n:ty) => ( $crate::typenum::TArr<$n, $crate::typenum::ATerm> );
    ($n:ty,) => ( $crate::typenum::TArr<$n, $crate::typenum::ATerm> );
    ($n:ty, $($tail:ty),+) => ( $crate::typenum::TArr<$n, tarr![$($tail),+]> );
    ($n:ty, $($tail:ty),+,) => ( $crate::typenum::TArr<$n, tarr![$($tail),+]> );
}

<<<<<<< HEAD
// Get a warning without this. If it's fixed, remove `useless_attribute` from clippy allow list
#[allow(unused_imports)]
#[macro_use]
pub extern crate generic_array;

#[cfg(feature = "approx")]
pub extern crate approx;

#[cfg(feature = "serde")]
pub extern crate serde;
#[cfg(feature = "serde_test")]
extern crate serde_test;

#[cfg(feature = "rand")]
pub extern crate rand;

=======
>>>>>>> 57568a0e
#[macro_use]
mod make_units;
mod fmt;

include!(concat!(env!("OUT_DIR"), "/unit_systems.rs"));
pub mod array;
pub mod conversion;
pub mod dimensions;
pub mod f32prefixes;
pub mod f64prefixes;
pub mod traits;

pub use traits::*;
pub use unit_systems::{cgs, fps, mks, si, ucum};

// Used for the make_units macro
#[doc(hidden)]
pub mod dimcore {
    pub use core::{f32, f64, fmt, marker, mem, ops};
}<|MERGE_RESOLUTION|>--- conflicted
+++ resolved
@@ -125,21 +125,11 @@
     excessive_precision,
 ))]
 
-// Get a warning without this.
-#[allow(unused_imports)]
-#[macro_use]
-pub extern crate generic_array;
-#[cfg(feature = "approx")]
-pub extern crate approx;
 #[cfg(feature = "clapme")]
 extern crate clapme;
 #[cfg(feature = "std")]
 extern crate core;
 extern crate num_traits;
-#[cfg(feature = "serde")]
-pub extern crate serde;
-#[cfg(feature = "serde_test")]
-extern crate serde_test;
 pub extern crate typenum;
 
 // Macro debugging
@@ -177,7 +167,6 @@
     ($n:ty, $($tail:ty),+,) => ( $crate::typenum::TArr<$n, tarr![$($tail),+]> );
 }
 
-<<<<<<< HEAD
 // Get a warning without this. If it's fixed, remove `useless_attribute` from clippy allow list
 #[allow(unused_imports)]
 #[macro_use]
@@ -194,8 +183,6 @@
 #[cfg(feature = "rand")]
 pub extern crate rand;
 
-=======
->>>>>>> 57568a0e
 #[macro_use]
 mod make_units;
 mod fmt;
